#[test_only]
module harvest::emergency_tests {

    use aptos_framework::coin;

    use harvest::stake;
    use harvest::stake_config;
    use harvest::stake_test_helpers::{new_account_with_stake_coins, mint_default_coin, RewardCoin, StakeCoin, new_account};
    use harvest::stake_tests::initialize_test;

    /// this is number of decimals in both StakeCoin and RewardCoin by default, named like that for readability
    const ONE_COIN: u64 = 1000000;

    #[test]
<<<<<<< HEAD
    fun test_initialize() {
        let emergency_admin = new_account(@stake_emergency_admin);

        stake_config::initialize(
            &emergency_admin,
            @treasury,
        );

        assert!(stake_config::get_treasury_admin_address() == @treasury, 1);
        assert!(stake_config::get_emergency_admin_address() == @stake_emergency_admin, 1);
        assert!(!stake_config::is_global_emergency(), 1);
    }

    #[test]
    fun test_set_treasury_admin_address() {
        let treasury_acc = new_account(@treasury);
        let emergency_admin = new_account(@stake_emergency_admin);
        let alice_acc = new_account(@alice);

        stake_config::initialize(
            &emergency_admin,
            @treasury,
        );

        stake_config::set_treasury_admin_address(&treasury_acc, @alice);
        assert!(stake_config::get_treasury_admin_address() == @alice, 1);
        stake_config::set_treasury_admin_address(&alice_acc, @treasury);
        assert!(stake_config::get_treasury_admin_address() == @treasury, 1);
    }

    #[test]
    #[expected_failure(abort_code = 200)]
    fun test_set_treasury_admin_address_from_no_permission_account_fails() {
        let emergency_admin = new_account(@stake_emergency_admin);
        let alice_acc = new_account(@alice);

        stake_config::initialize(
            &emergency_admin,
            @treasury,
        );

        stake_config::set_treasury_admin_address(&alice_acc, @treasury);
    }

    #[test]
    #[expected_failure(abort_code = 110)]
=======
    #[expected_failure(abort_code = 109)]
>>>>>>> c5467214
    fun test_cannot_stake_with_emergency() {
        let (harvest, emergency_admin) = initialize_test();

        let alice_acc = new_account_with_stake_coins(@alice, 1 * ONE_COIN);

        // register staking pool
        let reward_coins = mint_default_coin<RewardCoin>(12345 * ONE_COIN);
        let duration = 12345;
        stake::register_pool<StakeCoin, RewardCoin>(&harvest, reward_coins, duration);

        stake::enable_emergency<StakeCoin, RewardCoin>(&emergency_admin, @harvest);

        let coins =
            coin::withdraw<StakeCoin>(&alice_acc, 1 * ONE_COIN);
        stake::stake<StakeCoin, RewardCoin>(&alice_acc, @harvest, coins);
    }

    #[test]
    #[expected_failure(abort_code = 109)]
    fun test_cannot_unstake_with_emergency() {
        let (harvest, emergency_admin) = initialize_test();

        let alice_acc = new_account_with_stake_coins(@alice, 1 * ONE_COIN);

        // register staking pool
        let reward_coins = mint_default_coin<RewardCoin>(12345 * ONE_COIN);
        let duration = 12345;
        stake::register_pool<StakeCoin, RewardCoin>(&harvest, reward_coins, duration);

        stake::enable_emergency<StakeCoin, RewardCoin>(&emergency_admin, @harvest);

        let coins = stake::unstake<StakeCoin, RewardCoin>(&alice_acc, @harvest, 100);
        coin::deposit(@alice, coins);
    }

    #[test]
<<<<<<< HEAD
    #[expected_failure(abort_code = 110)]
    fun test_cannot_add_rewards_with_emergency() {
        let (harvest, emergency_admin) = initialize_test();

        // register staking pool
        let reward_coins = mint_default_coin<RewardCoin>(12345 * ONE_COIN);
        let duration = 12345;
        stake::register_pool<StakeCoin, RewardCoin>(&harvest, reward_coins, duration);

        stake::enable_emergency<StakeCoin, RewardCoin>(&emergency_admin, @harvest);

        let reward_coins = mint_default_coin<RewardCoin>(12345 * ONE_COIN);
        stake::deposit_reward_coins<StakeCoin, RewardCoin>(&harvest, @harvest, reward_coins);
    }

    #[test]
    #[expected_failure(abort_code = 110)]
    fun test_cannot_add_rewards_with_global_emergency() {
        let (harvest, emergency_admin) = initialize_test();

        // register staking pool
        let reward_coins = mint_default_coin<RewardCoin>(12345 * ONE_COIN);
        let duration = 12345;
        stake::register_pool<StakeCoin, RewardCoin>(&harvest, reward_coins, duration);

        stake_config::enable_global_emergency(&emergency_admin);

        let reward_coins = mint_default_coin<RewardCoin>(12345 * ONE_COIN);
        stake::deposit_reward_coins<StakeCoin, RewardCoin>(&harvest, @harvest, reward_coins);
    }

    #[test]
    #[expected_failure(abort_code = 110)]
=======
    #[expected_failure(abort_code = 109)]
>>>>>>> c5467214
    fun test_cannot_harvest_with_emergency() {
        let (harvest, emergency_admin) = initialize_test();

        let alice_acc = new_account_with_stake_coins(@alice, 1 * ONE_COIN);

        // register staking pool
        let reward_coins = mint_default_coin<RewardCoin>(15768000000000);
        let duration = 15768000;
        stake::register_pool<StakeCoin, RewardCoin>(&harvest, reward_coins, duration);

        stake::enable_emergency<StakeCoin, RewardCoin>(&emergency_admin, @harvest);

        let reward_coins = stake::harvest<StakeCoin, RewardCoin>(&alice_acc, @harvest);
        coin::deposit(@alice, reward_coins);
    }

    #[test]
    #[expected_failure(abort_code = 109)]
    fun test_cannot_stake_with_global_emergency() {
        let (harvest, emergency_admin) = initialize_test();

        let alice_acc = new_account_with_stake_coins(@alice, 1 * ONE_COIN);

        // register staking pool
        let reward_coins = mint_default_coin<RewardCoin>(12345 * ONE_COIN);
        let duration = 12345;
        stake::register_pool<StakeCoin, RewardCoin>(&harvest, reward_coins, duration);

        stake_config::enable_global_emergency(&emergency_admin);

        let coins =
            coin::withdraw<StakeCoin>(&alice_acc, 1 * ONE_COIN);
        stake::stake<StakeCoin, RewardCoin>(&alice_acc, @harvest, coins);
    }

    #[test]
    #[expected_failure(abort_code = 109)]
    fun test_cannot_unstake_with_global_emergency() {
        let (harvest, emergency_admin) = initialize_test();

        let alice_acc = new_account_with_stake_coins(@alice, 1 * ONE_COIN);

        // register staking pool
        let reward_coins = mint_default_coin<RewardCoin>(12345 * ONE_COIN);
        let duration = 12345;
        stake::register_pool<StakeCoin, RewardCoin>(&harvest, reward_coins, duration);

        let coins =
            coin::withdraw<StakeCoin>(&alice_acc, 1 * ONE_COIN);
        stake::stake<StakeCoin, RewardCoin>(&alice_acc, @harvest, coins);

        stake_config::enable_global_emergency(&emergency_admin);

        let coins = stake::unstake<StakeCoin, RewardCoin>(&alice_acc, @harvest, 100);
        coin::deposit(@alice, coins);
    }

    #[test]
<<<<<<< HEAD
    #[expected_failure(abort_code = 110)]
    fun test_cannot_register_with_global_emergency() {
        let (harvest, emergency_admin) = initialize_test();
        stake_config::enable_global_emergency(&emergency_admin);

        // register staking pool
        let reward_coins = mint_default_coin<RewardCoin>(12345 * ONE_COIN);
        let duration = 12345;
        stake::register_pool<StakeCoin, RewardCoin>(&harvest, reward_coins, duration);
    }

    #[test]
    #[expected_failure(abort_code = 110)]
=======
    #[expected_failure(abort_code = 109)]
>>>>>>> c5467214
    fun test_cannot_harvest_with_global_emergency() {
        let (harvest, emergency_admin) = initialize_test();
        stake_config::enable_global_emergency(&emergency_admin);

        let alice_acc = new_account_with_stake_coins(@alice, 1 * ONE_COIN);

        // register staking pool
        let reward_coins = mint_default_coin<RewardCoin>(12345 * ONE_COIN);
        let duration = 12345;
        stake::register_pool<StakeCoin, RewardCoin>(&harvest, reward_coins, duration);

        let reward_coins = stake::harvest<StakeCoin, RewardCoin>(&alice_acc, @harvest);
        coin::deposit(@alice, reward_coins);
    }

    #[test]
    #[expected_failure(abort_code = 109)]
    fun test_cannot_enable_local_emergency_if_global_is_enabled() {
        let (harvest, emergency_admin) = initialize_test();
        stake_config::enable_global_emergency(&emergency_admin);

        let _ = new_account_with_stake_coins(@alice, 1 * ONE_COIN);

        // register staking pool
        let reward_coins = mint_default_coin<RewardCoin>(12345 * ONE_COIN);
        let duration = 12345;
        stake::register_pool<StakeCoin, RewardCoin>(&harvest, reward_coins, duration);

        stake::enable_emergency<StakeCoin, RewardCoin>(&emergency_admin, @harvest);
    }

    #[test]
    #[expected_failure(abort_code = 111)]
    fun test_cannot_enable_emergency_with_non_admin_account() {
        let (harvest, _) = initialize_test();

        let alice_acc = new_account_with_stake_coins(@alice, 1 * ONE_COIN);

        // register staking pool
        let reward_coins = mint_default_coin<RewardCoin>(12345 * ONE_COIN);
        let duration = 12345;
        stake::register_pool<StakeCoin, RewardCoin>(&harvest, reward_coins, duration);

        stake::enable_emergency<StakeCoin, RewardCoin>(&alice_acc, @harvest);
    }

    #[test]
    #[expected_failure(abort_code = 109)]
    fun test_cannot_enable_emergency_twice() {
        let (harvest, emergency_admin) = initialize_test();

        // register staking pool
        let reward_coins = mint_default_coin<RewardCoin>(12345 * ONE_COIN);
        let duration = 12345;
        stake::register_pool<StakeCoin, RewardCoin>(&harvest, reward_coins, duration);

        stake::enable_emergency<StakeCoin, RewardCoin>(&emergency_admin, @harvest);
        stake::enable_emergency<StakeCoin, RewardCoin>(&emergency_admin, @harvest);
    }

    #[test]
    fun test_unstake_everything_in_case_of_emergency() {
        let (harvest, emergency_admin) = initialize_test();

        let alice_acc = new_account_with_stake_coins(@alice, 1 * ONE_COIN);

        // register staking pool
        let reward_coins = mint_default_coin<RewardCoin>(12345 * ONE_COIN);
        let duration = 12345;
        stake::register_pool<StakeCoin, RewardCoin>(&harvest, reward_coins, duration);

        let coins =
            coin::withdraw<StakeCoin>(&alice_acc, 1 * ONE_COIN);
        stake::stake<StakeCoin, RewardCoin>(&alice_acc, @harvest, coins);
        assert!(stake::get_user_stake<StakeCoin, RewardCoin>(@harvest, @alice) == 1 * ONE_COIN, 1);

        stake::enable_emergency<StakeCoin, RewardCoin>(&emergency_admin, @harvest);

        let coins = stake::emergency_unstake<StakeCoin, RewardCoin>(&alice_acc, @harvest);
        assert!(coin::value(&coins) == 1 * ONE_COIN, 2);
        coin::deposit(@alice, coins);

        assert!(!stake::stake_exists<StakeCoin, RewardCoin>(@harvest, @alice), 3);
    }

    #[test]
    #[expected_failure(abort_code = 110)]
    fun test_cannot_unstake_in_non_emergency() {
        let (harvest, _) = initialize_test();

        let alice_acc = new_account_with_stake_coins(@alice, 1 * ONE_COIN);

        // register staking pool
        let reward_coins = mint_default_coin<RewardCoin>(12345 * ONE_COIN);
        let duration = 12345;
        stake::register_pool<StakeCoin, RewardCoin>(&harvest, reward_coins, duration);

        let coins =
            coin::withdraw<StakeCoin>(&alice_acc, 1 * ONE_COIN);
        stake::stake<StakeCoin, RewardCoin>(&alice_acc, @harvest, coins);

        let coins = stake::emergency_unstake<StakeCoin, RewardCoin>(&alice_acc, @harvest);
        coin::deposit(@alice, coins);
    }

    #[test]
    fun test_emergency_is_local_to_a_pool() {
        let (harvest, emergency_admin) = initialize_test();

        let alice_acc = new_account_with_stake_coins(@alice, 1 * ONE_COIN);

        // register staking pool
        let reward_coins_1 = mint_default_coin<RewardCoin>(12345 * ONE_COIN);
        let reward_coins_2 = mint_default_coin<StakeCoin>(12345 * ONE_COIN);
        let duration = 12345;
        stake::register_pool<StakeCoin, RewardCoin>(&harvest, reward_coins_1, duration);
        stake::register_pool<RewardCoin, StakeCoin>(&harvest, reward_coins_2, duration);

        stake::enable_emergency<RewardCoin, StakeCoin>(&emergency_admin, @harvest);

        let coins =
            coin::withdraw<StakeCoin>(&alice_acc, 1 * ONE_COIN);
        stake::stake<StakeCoin, RewardCoin>(&alice_acc, @harvest, coins);
        assert!(stake::get_user_stake<StakeCoin, RewardCoin>(@harvest, @alice) == 1 * ONE_COIN, 3);
    }

    #[test]
    #[expected_failure(abort_code = 202)]
    fun test_cannot_enable_global_emergency_twice() {
        let (harvest, emergency_admin) = initialize_test();

        // register staking pool
        let reward_coins = mint_default_coin<RewardCoin>(12345 * ONE_COIN);
        let duration = 12345;
        stake::register_pool<StakeCoin, RewardCoin>(&harvest, reward_coins, duration);

        stake_config::enable_global_emergency(&emergency_admin);
        stake_config::enable_global_emergency(&emergency_admin);
    }

    #[test]
    fun test_unstake_everything_in_case_of_global_emergency() {
        let (harvest, emergency_admin) = initialize_test();

        let alice_acc = new_account_with_stake_coins(@alice, 1 * ONE_COIN);

        // register staking pool
        let reward_coins = mint_default_coin<RewardCoin>(12345 * ONE_COIN);
        let duration = 12345;
        stake::register_pool<StakeCoin, RewardCoin>(&harvest, reward_coins, duration);

        let coins =
            coin::withdraw<StakeCoin>(&alice_acc, 1 * ONE_COIN);
        stake::stake<StakeCoin, RewardCoin>(&alice_acc, @harvest, coins);
        assert!(stake::get_user_stake<StakeCoin, RewardCoin>(@harvest, @alice) == 1 * ONE_COIN, 1);

        stake_config::enable_global_emergency(&emergency_admin);

        let coins = stake::emergency_unstake<StakeCoin, RewardCoin>(&alice_acc, @harvest);
        assert!(coin::value(&coins) == 1 * ONE_COIN, 2);
        coin::deposit(@alice, coins);

        let exists = stake::stake_exists<StakeCoin, RewardCoin>(@harvest, @alice);
        assert!(!exists, 3);
    }

    #[test]
    #[expected_failure(abort_code = 200)]
    fun test_cannot_enable_global_emergency_with_non_admin_account() {
        let (_, _) = initialize_test();
        let alice = new_account(@alice);
        stake_config::enable_global_emergency(&alice);
    }

    #[test]
    #[expected_failure(abort_code = 200)]
    fun test_cannot_change_admin_with_non_admin_account() {
        let (_, _) = initialize_test();
        let alice = new_account(@alice);
        stake_config::set_emergency_admin_address(&alice, @alice);
    }

    #[test]
    fun test_enable_emergency_with_changed_admin_account() {
        let (_, emergency_admin) = initialize_test();
        stake_config::set_emergency_admin_address(&emergency_admin, @alice);

        let alice = new_account(@alice);

        let reward_coins = mint_default_coin<RewardCoin>(12345 * ONE_COIN);
        let duration = 12345;
        stake::register_pool<StakeCoin, RewardCoin>(&alice, reward_coins, duration);

        stake::enable_emergency<StakeCoin, RewardCoin>(&alice, @alice);

        assert!(stake::is_local_emergency<StakeCoin, RewardCoin>(@alice), 1);
        assert!(stake::is_emergency<StakeCoin, RewardCoin>(@alice), 2);
        assert!(!stake_config::is_global_emergency(), 3);
    }

    #[test]
    fun test_enable_global_emergency_with_changed_admin_account_no_pool() {
        let (_, emergency_admin) = initialize_test();
        stake_config::set_emergency_admin_address(&emergency_admin, @alice);

        let alice = new_account(@alice);
        stake_config::enable_global_emergency(&alice);

        assert!(stake_config::is_global_emergency(), 3);
    }

    #[test]
    fun test_enable_global_emergency_with_changed_admin_account_with_pool() {
        let (_, emergency_admin) = initialize_test();
        stake_config::set_emergency_admin_address(&emergency_admin, @alice);

        let alice = new_account(@alice);

        let reward_coins = mint_default_coin<RewardCoin>(12345 * ONE_COIN);
        let duration = 12345;
        stake::register_pool<StakeCoin, RewardCoin>(&alice, reward_coins, duration);

        stake_config::enable_global_emergency(&alice);

        assert!(!stake::is_local_emergency<StakeCoin, RewardCoin>(@alice), 1);
        assert!(stake::is_emergency<StakeCoin, RewardCoin>(@alice), 2);
        assert!(stake_config::is_global_emergency(), 3);
    }



    // Cases for ERR_NOT_INITIALIZED.

    #[test]
    #[expected_failure(abort_code=201)]
    fun test_enable_global_emergency_not_initialized_fails() {
        let emergency_admin = new_account(@stake_emergency_admin);
        stake_config::enable_global_emergency(&emergency_admin);
    }

    #[test]
    #[expected_failure(abort_code=201)]
    fun test_is_global_emergency_not_initialized_fails() {
        stake_config::is_global_emergency();
    }

    #[test]
    #[expected_failure(abort_code=201)]
    fun test_get_emergency_admin_address_not_initialized_fails() {
        stake_config::get_emergency_admin_address();
    }

    #[test]
    #[expected_failure(abort_code=201)]
    fun test_get_treasury_admin_address_not_initialized_fails() {
        stake_config::get_treasury_admin_address();
    }

    #[test]
    #[expected_failure(abort_code=201)]
    fun test_set_emergency_admin_address_not_initialized_fails() {
        let emergency_admin = new_account(@stake_emergency_admin);
        stake_config::set_emergency_admin_address(&emergency_admin, @alice);
    }

    #[test]
    #[expected_failure(abort_code=201)]
    fun test_set_treasury_admin_address_not_initialized_fails() {
        let treasury_admin = new_account(@treasury);
        stake_config::set_emergency_admin_address(&treasury_admin, @alice);
    }
}<|MERGE_RESOLUTION|>--- conflicted
+++ resolved
@@ -12,7 +12,6 @@
     const ONE_COIN: u64 = 1000000;
 
     #[test]
-<<<<<<< HEAD
     fun test_initialize() {
         let emergency_admin = new_account(@stake_emergency_admin);
 
@@ -58,10 +57,7 @@
     }
 
     #[test]
-    #[expected_failure(abort_code = 110)]
-=======
-    #[expected_failure(abort_code = 109)]
->>>>>>> c5467214
+    #[expected_failure(abort_code = 109)]
     fun test_cannot_stake_with_emergency() {
         let (harvest, emergency_admin) = initialize_test();
 
@@ -98,8 +94,7 @@
     }
 
     #[test]
-<<<<<<< HEAD
-    #[expected_failure(abort_code = 110)]
+    #[expected_failure(abort_code = 109)]
     fun test_cannot_add_rewards_with_emergency() {
         let (harvest, emergency_admin) = initialize_test();
 
@@ -115,7 +110,7 @@
     }
 
     #[test]
-    #[expected_failure(abort_code = 110)]
+    #[expected_failure(abort_code = 109)]
     fun test_cannot_add_rewards_with_global_emergency() {
         let (harvest, emergency_admin) = initialize_test();
 
@@ -131,10 +126,7 @@
     }
 
     #[test]
-    #[expected_failure(abort_code = 110)]
-=======
-    #[expected_failure(abort_code = 109)]
->>>>>>> c5467214
+    #[expected_failure(abort_code = 109)]
     fun test_cannot_harvest_with_emergency() {
         let (harvest, emergency_admin) = initialize_test();
 
@@ -193,8 +185,7 @@
     }
 
     #[test]
-<<<<<<< HEAD
-    #[expected_failure(abort_code = 110)]
+    #[expected_failure(abort_code = 109)]
     fun test_cannot_register_with_global_emergency() {
         let (harvest, emergency_admin) = initialize_test();
         stake_config::enable_global_emergency(&emergency_admin);
@@ -206,10 +197,7 @@
     }
 
     #[test]
-    #[expected_failure(abort_code = 110)]
-=======
-    #[expected_failure(abort_code = 109)]
->>>>>>> c5467214
+    #[expected_failure(abort_code = 109)]
     fun test_cannot_harvest_with_global_emergency() {
         let (harvest, emergency_admin) = initialize_test();
         stake_config::enable_global_emergency(&emergency_admin);
